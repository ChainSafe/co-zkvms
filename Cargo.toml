[workspace]
resolver = "2"
members = [
    "co-jolt",
    "co-noir-spartan/co-spartan",
    # "co-noir-spartan/co-noir",
    "co-noir-spartan/spartan",
    "co-noir-spartan/noir-r1cs",
    "mpc-net",
    "mpc-core",
    "snarks-core",
    "co-jolt/examples/fibonacci",
    "co-jolt/examples/fibonacci/guest",
    "co-jolt/examples/sha3-ex",
    "co-jolt/examples/sha3-ex/guest",
    "co-jolt/examples/sha2-chain",
    "co-jolt/examples/sha2-chain/guest",
    "co-jolt/examples/sha3-chain",
    "co-jolt/examples/sha3-chain/guest",
]

[workspace.package]
version = "0.1.0"
edition = "2021"
authors = ["timo <timofey@chainsafe.io>"]
description = "Co-Spartan implementation for Noir circuits"
license = "MIT"

[workspace.dependencies]
<<<<<<< HEAD
ark-linear-sumcheck = { git = "https://github.com/nulltea/sumcheck", features = [
    "parallel",
] }
=======
# ark-linear-sumcheck = {version = "0.5.0", features = ["parallel"]}
ark-linear-sumcheck = { git = "https://github.com/nulltea/sumcheck", features = ["parallel"] }
>>>>>>> 8d513e4b
ark-poly-commit = { version = "0.5.0", features = ["parallel"] }
ark-std = { version = "0.5.0", features = ["std"] }
ark-ff = { version = "0.5.0", features = ["parallel"] }
ark-bls12-381 = { version = "^0.5.0", default-features = false, features = [
    "curve",
] }
ark-bn254 = { version = "^0.5.0", default-features = false, features = [
    "curve",
] }
ark-serialize = { version = "0.5.0" }
ark-poly = { version = "0.5.0", features = ["parallel"] }
ark-ec = { version = "0.5.0", features = ["parallel"] }
ark-crypto-primitives = { version = "^0.5.0", default-features = false, features = [
    "sponge",
] }

tracing = "0.1.41"
tracing-subscriber = { version = "0.3.19", features = [
    "env-filter",
    "ansi",
    "registry",
    "std",
] }
tracing-forest = { version = "0.1.6", features = ["ansi", "smallvec"] }
tracing-chrome = "0.7"
serde = { version = "1.0", features = ["derive"] }
serde_json = "1.0"
base64 = "0.22.1"
divan = "0.1.21"
rand = "0.8.5"
subtle = "2.6.1"
bytemuck = "1.22.0"
hex-literal = "0.4.1"
hex = "0.4.3"
itertools = "0.12.0"
flate2 = "1.0"
bincode = "1.3"
postcard = { version = "1.1.1", features = ["use-std"] }
zstd = "0.13.3"
bytes = "1.10.1"
zeroize = "1.8.1"
num-bigint = "0.4.3"
eyre = "0.6.10"
color-eyre = "0.6.3"
bytesize = "2.0.1"
rand_chacha = "0.3.0"
toml = "0.9.5"

# Additional dependencies for co-spartan
clap = { version = "4.5", features = ["derive", "env"] }
mimalloc = { version = "*", default-features = false }
crossbeam = "0.8.3"
merlin = "3.0.0"
blake2 = "0.9"

mpc-types = { git = "https://github.com/nulltea/co-snarks" }
anyhow = "1.0.93"
argh = "0.1.12"

[patch.crates-io]
ark-poly-commit = { git = "https://github.com/nulltea/poly-commit" }
<<<<<<< HEAD
ark-ff = { git = "https://github.com/a16z/arkworks-algebra", branch = "v0.5.0-optimize-mul-u64" }
ark-ec = { git = "https://github.com/a16z/arkworks-algebra", branch = "v0.5.0-optimize-mul-u64" }
ark-serialize = { git = "https://github.com/a16z/arkworks-algebra", branch = "v0.5.0-optimize-mul-u64" }

[patch."https://github.com/nulltea/co-snarks"]
mpc-net = { path = "./mpc-net" }

[profile.guest]
inherits = "release"
debug = false

[profile.release]
debug = true
=======
# ark-linear-sumcheck = { path = "../sumcheck" }
# ark-poly-commit = { path = "../poly-commit/poly-commit" }
>>>>>>> 8d513e4b
<|MERGE_RESOLUTION|>--- conflicted
+++ resolved
@@ -27,14 +27,10 @@
 license = "MIT"
 
 [workspace.dependencies]
-<<<<<<< HEAD
+# ark-linear-sumcheck = {version = "0.5.0", features = ["parallel"]}
 ark-linear-sumcheck = { git = "https://github.com/nulltea/sumcheck", features = [
     "parallel",
 ] }
-=======
-# ark-linear-sumcheck = {version = "0.5.0", features = ["parallel"]}
-ark-linear-sumcheck = { git = "https://github.com/nulltea/sumcheck", features = ["parallel"] }
->>>>>>> 8d513e4b
 ark-poly-commit = { version = "0.5.0", features = ["parallel"] }
 ark-std = { version = "0.5.0", features = ["std"] }
 ark-ff = { version = "0.5.0", features = ["parallel"] }
@@ -96,7 +92,6 @@
 
 [patch.crates-io]
 ark-poly-commit = { git = "https://github.com/nulltea/poly-commit" }
-<<<<<<< HEAD
 ark-ff = { git = "https://github.com/a16z/arkworks-algebra", branch = "v0.5.0-optimize-mul-u64" }
 ark-ec = { git = "https://github.com/a16z/arkworks-algebra", branch = "v0.5.0-optimize-mul-u64" }
 ark-serialize = { git = "https://github.com/a16z/arkworks-algebra", branch = "v0.5.0-optimize-mul-u64" }
@@ -110,7 +105,3 @@
 
 [profile.release]
 debug = true
-=======
-# ark-linear-sumcheck = { path = "../sumcheck" }
-# ark-poly-commit = { path = "../poly-commit/poly-commit" }
->>>>>>> 8d513e4b
